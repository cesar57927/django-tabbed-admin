--- conflicted
+++ resolved
@@ -37,12 +37,7 @@
             **entry['config']
         )
         context["fieldset"] = f
-<<<<<<< HEAD
-        return render_to_string(template, context.flatten(),
-                                request=context.request)
-=======
         return render_to_string(template, context.flatten(), request=context.request)
->>>>>>> 11ca4bb6
     elif entry['type'] == 'inline':
         try:
             inline_admin_formset = inline_matching[entry["name"]]
